--- conflicted
+++ resolved
@@ -158,7 +158,6 @@
 
 	if proxyURLStr != "" {
 		logger.LogInfo("Proxy is used")
-<<<<<<< HEAD
 		logger.LogDebug("Original proxy URL: %s", proxyURLStr)
 
 		// プロキシURLのエンコード処理
@@ -170,9 +169,7 @@
 				logger.LogInfo("Failed to update proxy environment variable: %v", err)
 			}
 		}
-=======
 		logger.LogDebug("Proxy URL: %s", proxyURLStr)
->>>>>>> a8b99f5f
 	}
 
 	transport := &http.Transport{
